{
  "$schema": "https://schema.tauri.app/config/2.0.0",
  "productName": "寸止",
<<<<<<< HEAD
  "version": "0.0.26",
=======
  "version": "0.1.0",
>>>>>>> c3a35371
  "identifier": "com.imhuso.cunzhi",
  "build": {
    "beforeDevCommand": "pnpm dev",
    "beforeBuildCommand": "pnpm build",
    "frontendDist": "./dist",
    "devUrl": "http://localhost:5176"
  },
  "app": {
    "windows": [
      {
        "title": "寸止",
        "width": 600,
        "height": 800,
        "minWidth": 600,
        "minHeight": 400,
        "maxWidth": 600,
        "maxHeight": 1200,
        "center": true,
        "visible": true,
        "alwaysOnTop": true,
        "decorations": true,
        "hiddenTitle": true,
        "transparent": false,
        "skipTaskbar": true,
        "resizable": true,
        "fullscreen": false
      }
    ],
    "security": {
      "csp": null,
      "capabilities": [
        {
          "identifier": "main-capability",
          "description": "Main window capabilities",
          "windows": [
            "main"
          ],
          "permissions": [
            "core:event:allow-listen",
            "core:event:allow-emit",
            "core:window:allow-show",
            "core:window:allow-hide",
            "core:window:allow-close",
            "core:window:allow-minimize",
            "core:window:allow-set-focus",
            "core:window:allow-set-always-on-top",
            "core:webview:allow-set-webview-focus",
            "core:webview:allow-webview-position",
            "core:webview:allow-webview-size"
          ]
        }
      ]
    }
  },
  "bundle": {
    "active": true,
    "targets": "all",
    "icon": [
      "icons/icon-32.png",
      "icons/icon-128.png",
      "icons/icon-256.png",
      "icons/icon-512.png",
      "icons/icon.ico",
      "icons/icon.icns"
    ]
  }
}<|MERGE_RESOLUTION|>--- conflicted
+++ resolved
@@ -1,11 +1,7 @@
 {
   "$schema": "https://schema.tauri.app/config/2.0.0",
   "productName": "寸止",
-<<<<<<< HEAD
-  "version": "0.0.26",
-=======
   "version": "0.1.0",
->>>>>>> c3a35371
   "identifier": "com.imhuso.cunzhi",
   "build": {
     "beforeDevCommand": "pnpm dev",
